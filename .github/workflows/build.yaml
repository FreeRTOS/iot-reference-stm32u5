name: Build

on:
  push:
    branches:
      - dev
      - main
  pull_request:
    types:
      - opened
      - synchronize
      - closed
    branches:
      - dev
      - main
  workflow_dispatch:

jobs:
  ubuntu:
    runs-on: ubuntu-latest
    strategy:
      matrix:
        project: [b_u585i_iot02a_ntz, b_u585i_iot02a_tfm]
        include:
          - os: ubuntu-latest
            ide_pkg_name: "st-stm32cubeide_1.9.0_12015_20220302_0855_amd64"
            ide_pkg_url: "https://www.st.com/content/ccc/resource/technical/software/sw_development_suite/group0/6c/ed/b5/05/5d/2f/44/f3/stm32cubeide_lnx/files/st-stm32cubeide_1.9.0_12015_20220302_0855_amd64.sh.zip/jcr:content/translations/en.st-stm32cubeide_1.9.0_12015_20220302_0855_amd64.sh.zip"
            ide_bin: "stm32cubeide"
            apt_pkg_deps: "unzip wget cmake ninja-build python3 python3-pip python3-virtualenv rsync"
    env:
      IDE_PKG_NAME: ${{ matrix.ide_pkg_name }}
      IDE_BIN: ${{ matrix.ide_bin }}
      PROJECT_PATH: ${{ github.workspace }}/Projects/${{ matrix.project }}
    steps:
      - name: Checkout Target Project
        uses: actions/checkout@v2
        with:
          path: ${{ github.workspace }}
      - name: Checkout submodules
        shell: bash
        run: git -C ${GITHUB_WORKSPACE} submodule update --init --depth 1
      - name: Fetch package cache
        id: cache
        uses: actions/cache@v3
        with:
          path: ~/cache
          key: ${{ matrix.os }}-${{ matrix.ide_pkg_name }}-1328
      - name: Fetch Packages
        shell: bash
        run: sudo apt install -y ${{ matrix.apt_pkg_deps }}
      - name: Download and unzip IDE
        if: ${{ steps.cache.outputs.cache-hit != 'true' }}
        run: |
          mkdir -p ~/cache
          wget --no-verbose ${{ matrix.ide_pkg_url }}
          unzip en.${IDE_PKG_NAME}.sh.zip
          chmod +x ${IDE_PKG_NAME}.sh
          ./${IDE_PKG_NAME}.sh --tar -xf ./${IDE_PKG_NAME}.tar.gz
          mv ${IDE_PKG_NAME}.tar.gz ~/cache/
      - name: Extract IDE
        run: |
          mkdir -p STM32CubeIDE
          tar -xzf ~/cache/st-stm32cubeide_1.9.0_12015_20220302_0855_amd64.tar.gz --directory STM32CubeIDE
      - name: Import Projects into STM32CubeIDE
        shell: bash
        run: |
          CUBEIDE="STM32CubeIDE/${IDE_BIN} --launcher.suppressErrors -nosplash -application org.eclipse.cdt.managedbuilder.core.headlessbuild -data ${GITHUB_WORKSPACE} -verbose"
          ${CUBEIDE} -import "${GITHUB_WORKSPACE}/Projects/${{ matrix.project }}"
      - name: Build
        shell: bash
        run: |
          CUBEIDE="STM32CubeIDE/${IDE_BIN} --launcher.suppressErrors -nosplash -application org.eclipse.cdt.managedbuilder.core.headlessbuild -data ${GITHUB_WORKSPACE} -verbose"
          $CUBEIDE -build "${{ matrix.project }}/.*"
          echo "Listing artifacts: "
          ls -1 "${{ github.workspace }}/Projects/${{ matrix.project }}/Debug/${{ matrix.project }}"*
      - name: Copy Artifacts
        shell: bash
        run: |
          mkdir -p artifacts
          rsync -avzh --ignore-missing-args Projects/${{ matrix.project }}/Debug/*.{hex,bin,elf,map,list,sh,ld} artifacts/
      - name: Upload Build Artifacts
        uses: actions/upload-artifact@v3
        with:
          name: linux_${{ matrix.project }}
          path: |
            ${{ github.workspace }}/artifacts
          retention-days: 5

  windows:
    runs-on: windows-latest
    strategy:
      matrix:
        project: [b_u585i_iot02a_ntz, b_u585i_iot02a_tfm]
        include:
          - os: windows-latest
            ide_pkg_name: "st-stm32cubeide_1.9.0_12015_20220302_0855_x86_64"
            ide_pkg_url: "https://www.st.com/content/ccc/resource/technical/software/sw_development_suite/group0/1e/53/08/15/0f/e2/4c/a6/stm32cubeide_win/files/st-stm32cubeide_1.9.0_12015_20220302_0855_x86_64.exe.zip/jcr:content/translations/en.st-stm32cubeide_1.9.0_12015_20220302_0855_x86_64.exe.zip"
            ide_bin: "stm32cubeidec.exe"
            choco_pkg_deps: "cmake wget git python3 7zip ninja rsync"
            scoop_pkg_deps: "cmake wget git python 7zip ninja"
            pip_pkg_deps: "virtualenv"
    env:
      IDE_PKG_NAME: ${{ matrix.ide_pkg_name }}
      IDE_BIN: ${{ matrix.ide_bin }}
    steps:
      - name: Enable windows long path
        shell: bash
        run: git config --system core.longpaths true
      - name: Checkout Target Project
        uses: actions/checkout@v2
        with:
          path: ${{ github.workspace }}
      - name: Checkout submodules
        shell: bash
        run: git -C ${GITHUB_WORKSPACE} submodule update --init --depth 1
      - name: Check cache for IDE package
        id: cache-ide
        uses: actions/cache@v3
        with:
          path: |
            ~/cache
            ~/scoop/cache
          key: ${{ matrix.os }}-${{ matrix.ide_pkg_name }}-1057
      - name: Install Scoop package manager
        shell: pwsh
        run: |
          Set-ExecutionPolicy RemoteSigned -scope CurrentUser
          iwr -useb get.scoop.sh -outfile 'install.ps1'
          .\install.ps1 -RunAsAdmin
      - name: Fetch Packages
        shell: bash
        run: |
          export PATH="~/scoop/shims:${PATH}"
          echo "~/scoop/shims" >> $GITHUB_PATH
          for pkg in "${{ matrix.scoop_pkg_deps }}"; do
            scoop install $pkg
          done
          pip install ${{ matrix.pip_pkg_deps }}
      - name: Download and unzip IDE
        shell: bash
        if: ${{ steps.cache-ide.outputs.cache-hit != 'true' }}
        run: |
          mkdir -p ~/cache
          wget --no-verbose ${{ matrix.ide_pkg_url }}
          7z x en.${{ matrix.ide_pkg_name }}.exe.zip
          mv ${{ matrix.ide_pkg_name }}.exe ~/cache/${{ matrix.ide_pkg_name }}.exe
      - name: Extract IDE
        shell: bash
        run: |
          7z x ~/cache/${{ matrix.ide_pkg_name }}.exe
      - name: Import Projects into STM32CubeIDE
        shell: bash
        run: |
          CUBEIDE="STM32CubeIDE/${IDE_BIN} --launcher.suppressErrors -nosplash -application org.eclipse.cdt.managedbuilder.core.headlessbuild -data ${GITHUB_WORKSPACE} -verbose -no-indexer"
          echo "CUBEIDE=${CUBEIDE}"
          echo "GITHUB_WORKSPACE=${GITHUB_WORKSPACE}"
          ${CUBEIDE} -removeAll "${GITHUB_WORKSPACE}\Projects"
          ${CUBEIDE} -importAll "${GITHUB_WORKSPACE}\Projects"
          ${CUBEIDE} -import "${GITHUB_WORKSPACE}\Projects\${{ matrix.project }}"
      - name: Build
        shell: bash
        run: |
          CUBEIDE="STM32CubeIDE/${IDE_BIN} --launcher.suppressErrors -nosplash -application org.eclipse.cdt.managedbuilder.core.headlessbuild -data ${GITHUB_WORKSPACE} -verbose -no-indexer"
<<<<<<< HEAD
          ${CUBEIDE} -build ${{ matrix.project }}
          # ${CUBEIDE} -build ${{ matrix.project }}
=======
          ${CUBEIDE} -build "${{ matrix.project }}/.*"
          ${CUBEIDE} -build "${{ matrix.project }}/.*"
>>>>>>> fe3b0bdf
      - name: Copy Artifacts
        shell: bash
        run: |
          mkdir -p artifacts
          file_names=$(ls -1 Projects/${{ matrix.project }}/Debug | grep -E '${{ matrix.project }}.*\.(hex|bin|elf|map|list|sh|ld)' | xargs)
          for file_name in ${file_names}; do
            cp "Projects/${{ matrix.project }}/Debug/${file_name}" artifacts/
          done

      - name: Upload Build Artifacts
        uses: actions/upload-artifact@v3
        with:
          name: windows_${{ matrix.project }}
          path: |
            ${{ github.workspace }}\artifacts
          retention-days: 5<|MERGE_RESOLUTION|>--- conflicted
+++ resolved
@@ -161,13 +161,8 @@
         shell: bash
         run: |
           CUBEIDE="STM32CubeIDE/${IDE_BIN} --launcher.suppressErrors -nosplash -application org.eclipse.cdt.managedbuilder.core.headlessbuild -data ${GITHUB_WORKSPACE} -verbose -no-indexer"
-<<<<<<< HEAD
-          ${CUBEIDE} -build ${{ matrix.project }}
-          # ${CUBEIDE} -build ${{ matrix.project }}
-=======
           ${CUBEIDE} -build "${{ matrix.project }}/.*"
           ${CUBEIDE} -build "${{ matrix.project }}/.*"
->>>>>>> fe3b0bdf
       - name: Copy Artifacts
         shell: bash
         run: |
