/*
 * Portion Copyright (C) 2021 Amazon.com, Inc. or its affiliates.  All Rights Reserved.
 * Portion Copyright (C) 2019 StMicroelectronics, Inc.  All Rights Reserved.
 *
 * Permission is hereby granted, free of charge, to any person obtaining a copy of
 * this software and associated documentation files (the "Software"), to deal in
 * the Software without restriction, including without limitation the rights to
 * use, copy, modify, merge, publish, distribute, sublicense, and/or sell copies of
 * the Software, and to permit persons to whom the Software is furnished to do so,
 * subject to the following conditions:
 *
 * The above copyright notice and this permission notice shall be included in all
 * copies or substantial portions of the Software.
 *
 * THE SOFTWARE IS PROVIDED "AS IS", WITHOUT WARRANTY OF ANY KIND, EXPRESS OR
 * IMPLIED, INCLUDING BUT NOT LIMITED TO THE WARRANTIES OF MERCHANTABILITY, FITNESS
 * FOR A PARTICULAR PURPOSE AND NONINFRINGEMENT. IN NO EVENT SHALL THE AUTHORS OR
 * COPYRIGHT HOLDERS BE LIABLE FOR ANY CLAIM, DAMAGES OR OTHER LIABILITY, WHETHER
 * IN AN ACTION OF CONTRACT, TORT OR OTHERWISE, ARISING FROM, OUT OF OR IN
 * CONNECTION WITH THE SOFTWARE OR THE USE OR OTHER DEALINGS IN THE SOFTWARE.
 *
 * http://www.FreeRTOS.org
 * http://aws.amazon.com/freertos
 *
 * 1 tab == 4 spaces!
 */
#ifndef FREERTOS_CONFIG_H
#define FREERTOS_CONFIG_H

#include "logging.h"

/*-----------------------------------------------------------
 * Application specific definitions.
 *
 * These definitions should be adjusted for your particular hardware and
 * application requirements.
 *
 * These parameters and more are described within the 'configuration' section of the
 * FreeRTOS API documentation available on the FreeRTOS.org web site.
 *
 * See http://www.freertos.org/a00110.html
 *----------------------------------------------------------*/


/* Ensure definitions are only used by the compiler, and not by the assembler. */
#if defined(__ICCARM__) || defined(__CC_ARM) || defined(__GNUC__)
  #include <stdint.h>
  extern uint32_t SystemCoreClock;
#endif

#ifndef CMSIS_device_header
#define CMSIS_device_header "stm32u5xx.h"
#endif /* CMSIS_device_header */

#include CMSIS_device_header

/*-------------------- STM32L5 specific defines -------------------*/
#define configENABLE_TRUSTZONE                   0
#define configRUN_FREERTOS_SECURE_ONLY           0
#define configENABLE_FPU                         1
#define configENABLE_MPU                         0

#define configUSE_PREEMPTION                     1
#define configSUPPORT_STATIC_ALLOCATION          1
#define configSUPPORT_DYNAMIC_ALLOCATION         1
#define configUSE_IDLE_HOOK                      0
#define configUSE_TICK_HOOK                      0
#define configCPU_CLOCK_HZ                       ( SystemCoreClock )
#define configTICK_RATE_HZ                       ((TickType_t)1000)
#define configMAX_PRIORITIES                     ( 56 )
#define configMINIMAL_STACK_SIZE                 ((uint16_t)4096)
#define configTOTAL_HEAP_SIZE                    ((size_t)200 * 1024)
#define configMAX_TASK_NAME_LEN                  ( 32 )
#define configUSE_TRACE_FACILITY                 1
#define configUSE_16_BIT_TICKS                   0
#define configUSE_MUTEXES                        1
#define configQUEUE_REGISTRY_SIZE                8
#define configUSE_RECURSIVE_MUTEXES              1
#define configUSE_COUNTING_SEMAPHORES            1
#define configENABLE_BACKWARD_COMPATIBILITY      0
#define configNUM_THREAD_LOCAL_STORAGE_POINTERS  5
#define configUSE_PORT_OPTIMISED_TASK_SELECTION  0
#define configCHECK_FOR_STACK_OVERFLOW           2
#define configMESSAGE_BUFFER_LENGTH_TYPE         size_t

/* For lwip errno support */
#define configUSE_NEWLIB_REENTRANT               1

/* Co-routine definitions. */
#define configUSE_CO_ROUTINES                    0
#define configMAX_CO_ROUTINE_PRIORITIES          ( 2 )

/* Software timer definitions. */
#define configUSE_TIMERS                         1
#define configTIMER_TASK_PRIORITY                ( 24 )
#define configTIMER_QUEUE_LENGTH                 10
#define configTIMER_TASK_STACK_DEPTH             2048


#define configTASK_NOTIFICATION_ARRAY_ENTRIES   8

/* CMSIS-RTOS V2 flags */
#define configUSE_OS2_THREAD_SUSPEND_RESUME  1
#define configUSE_OS2_THREAD_ENUMERATE       1
#define configUSE_OS2_EVENTFLAGS_FROM_ISR    1
#define configUSE_OS2_THREAD_FLAGS           1
#define configUSE_OS2_TIMER                  1
#define configUSE_OS2_MUTEX                  1

/* Set the following definitions to 1 to include the API function, or zero
to exclude the API function. */
#define INCLUDE_vTaskPrioritySet             1
#define INCLUDE_uxTaskPriorityGet            1
#define INCLUDE_vTaskDelete                  1
#define INCLUDE_vTaskCleanUpResources        1
#define INCLUDE_vTaskSuspend                 1
#define INCLUDE_vTaskDelayUntil              1
#define INCLUDE_xTaskAbortDelay              1
#define INCLUDE_vTaskDelay                   1
#define INCLUDE_xTaskGetSchedulerState       1
#define INCLUDE_xTaskResumeFromISR           0
#define INCLUDE_xTaskGetHandle               1

#define INCLUDE_xTimerPendFunctionCall       1
#define INCLUDE_xQueueGetMutexHolder         1
#define INCLUDE_uxTaskGetStackHighWaterMark  1
#define INCLUDE_xTaskGetCurrentTaskHandle    1
#define INCLUDE_eTaskGetState                1

//#define configPRINTF( ... )                  SdkLog( LOG_INFO, __VA_ARGS__ )

/*
 * The CMSIS-RTOS V2 FreeRTOS wrapper is dependent on the heap implementation used
 * by the application thus the correct define need to be enabled below
 */
#define USE_FreeRTOS_HEAP_4

/* Cortex-M specific definitions. */
 /* __BVIC_PRIO_BITS will be specified when CMSIS is being used. */
#ifdef __NVIC_PRIO_BITS
#define configPRIO_BITS         __NVIC_PRIO_BITS
#else
#define configPRIO_BITS         3
#endif

/* The lowest interrupt priority that can be used in a call to a "set priority"
function. */
#define configLIBRARY_LOWEST_INTERRUPT_PRIORITY   7

/* The highest interrupt priority that can be used by any interrupt service
routine that makes calls to interrupt safe FreeRTOS API functions.  DO NOT CALL
INTERRUPT SAFE FREERTOS API FUNCTIONS FROM ANY INTERRUPT THAT HAS A HIGHER
PRIORITY THAN THIS! (higher priorities are lower numeric values. */
#define configLIBRARY_MAX_SYSCALL_INTERRUPT_PRIORITY 5

/* Interrupt priorities used by the kernel port layer itself.  These are generic
to all Cortex-M ports, and do not rely on any particular library functions. */
#define configKERNEL_INTERRUPT_PRIORITY 		( configLIBRARY_LOWEST_INTERRUPT_PRIORITY << (8 - configPRIO_BITS) )

/* !!!! configMAX_SYSCALL_INTERRUPT_PRIORITY must not be set to zero !!!!
See http://www.FreeRTOS.org/RTOS-Cortex-M3-M4.html. */
#define configMAX_SYSCALL_INTERRUPT_PRIORITY 	( configLIBRARY_MAX_SYSCALL_INTERRUPT_PRIORITY << (8 - configPRIO_BITS) )

#define configASSERT( x )  do { \
                               if( ( x ) == 0 ) { \
                                   LogAssert("Assertion failed."); \
                                   vDyingGasp(); \
                                   while( 1 ) { \
                                       __NOP(); \
                                   } \
                               } \
                           } while(0)

#include "stack_macros.h"

#define configAPPLICATION_PROVIDES_cOutputBuffer 1
#define configCOMMAND_INT_MAX_OUTPUT_SIZE 128
<<<<<<< HEAD
=======

>>>>>>> d34896ba

#endif /* FREERTOS_CONFIG_H */<|MERGE_RESOLUTION|>--- conflicted
+++ resolved
@@ -175,9 +175,6 @@
 
 #define configAPPLICATION_PROVIDES_cOutputBuffer 1
 #define configCOMMAND_INT_MAX_OUTPUT_SIZE 128
-<<<<<<< HEAD
-=======
 
->>>>>>> d34896ba
 
 #endif /* FREERTOS_CONFIG_H */