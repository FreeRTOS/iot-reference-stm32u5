--- conflicted
+++ resolved
@@ -33,18 +33,8 @@
 #include "stm32u5xx_ll_rng.h"
 
 #include "cli.h"
-<<<<<<< HEAD
-#include "lfs.h"
-//#include "lfs_port.h"
-=======
-#include "cli.h"
 #include "lfs.h"
 #include "lfs_port.h"
-
-#define CLI_TASK_STACK_SIZE ( configMINIMAL_STACK_SIZE + 1024 )
-#define CLI_TASK_PRIORITY   ( tskIDLE_PRIORITY + 2 )
->>>>>>> d34896ba
-
 /* Initialize hardware / STM32 HAL library */
 static void hw_init( void )
 {
@@ -87,24 +77,6 @@
 
 static int fs_init( void )
 {
-<<<<<<< HEAD
-//    lfs_t * pLFS = lfs_port_get_fs_handle();
-//    struct lfs_config * pCfg = lfs_port_get_config();
-//
-//    // mount the filesystem
-//    int err = lfs_mount(pLFS, pCfg);
-//
-//    // format if we can't mount the filesystem
-//    // this should only happen on the first boot
-//    if (err) {
-//        LogError( "Failed to mount partition. Formatting..." );
-//        lfs_format(pLFS, pCfg);
-//        err = lfs_mount(pLFS, pCfg);
-//    }
-//
-//    return err;
-    return 0;
-=======
 	lfs_t * pLFS = lfs_port_get_fs_handle();
 	struct lfs_config * pCfg = lfs_port_get_config();
 
@@ -120,7 +92,6 @@
     }
 
     return err;
->>>>>>> d34896ba
 }
 
 static void vHeartbeatTask( void * pvParameters )
@@ -144,22 +115,13 @@
 
     LogInfo(("HW Init Complete."));
 
-    /* Initialize filesystem */
-    int xMountStatus = fs_init();
-    configASSERT( xMountStatus == LFS_ERR_OK );
-    LogInfo( "Filesystem initialized" );
-
-<<<<<<< HEAD
+	int xMountStatus = fs_init();
+
+	configASSERT( xMountStatus == LFS_ERR_OK );
+
+	LogInfo(("File System mounted."));
+
     BaseType_t xResult;
-=======
-	int xMountStatus = fs_init();
-
-	configASSERT( xMountStatus == LFS_ERR_OK );
-
-	LogInfo(("File System mounted."));
-
-	BaseType_t xResult;
->>>>>>> d34896ba
 
     /* Initialize threads */
 
@@ -171,7 +133,7 @@
 
     configASSERT( xResult == pdTRUE );
 
-    xResult = xTaskCreate( Task_CLI, "cli", CLI_TASK_STACK_SIZE, NULL, CLI_TASK_PRIORITY, NULL );
+    xResult = xTaskCreate( Task_CLI, "cli", 4096, NULL, tskIDLE_PRIORITY + 2, NULL );
 
     configASSERT( xResult == pdTRUE );
 
